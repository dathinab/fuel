# -*- coding: utf-8 -*-
import os

from fuel import config
from fuel.utils import find_in_data_path
from fuel.datasets import H5PYDataset


class CalTech101Silhouettes(H5PYDataset):
    u"""CalTech 101 Silhouettes dataset.

    This dataset provides the `split1` train/validation/test split of the
    CalTech101 Silhouette dataset prepared by Benjamin M. Marlin [MARLIN].

    This class provides both the 16x16 and the 28x28 pixel sized version.
    The 16x16 version contains 4082 examples in the training set, 2257
    examples in the validation set and 2302 examples in the test set. The
    28x28 version contains 4100, 2264 and 2307 examples in the train, valid
    and test set.

    .. [MARLIN] https://people.cs.umass.edu/~marlin/data.shtml

    Parameters
    ----------
    which_sets : tuple of str
        Which split to load. Valid values are 'train', 'valid' and 'test'.
    size : {16, 28}
        Either 16 or 28 to select the 16x16 or 28x28 pixels version
        of the dataset (default: 28).

    """
    def __init__(self, which_sets, size=28, load_in_memory=True, **kwargs):
        if size not in (16, 28):
            raise ValueError('size must be 16 or 28')

        self.filename = 'caltech101_silhouettes{}.hdf5'.format(size)
        super(CalTech101Silhouettes, self).__init__(
            self.data_path, which_sets=which_sets,
            load_in_memory=load_in_memory, **kwargs)

    @property
    def data_path(self):
<<<<<<< HEAD
        return find_in_data_path(self.filename)
=======
        for data_path in config.data_path:
            if os.path.exists(os.path.join(data_path, self.filename)):
                return os.path.join(data_path, self.filename)
>>>>>>> 46af9086
<|MERGE_RESOLUTION|>--- conflicted
+++ resolved
@@ -1,7 +1,4 @@
 # -*- coding: utf-8 -*-
-import os
-
-from fuel import config
 from fuel.utils import find_in_data_path
 from fuel.datasets import H5PYDataset
 
@@ -40,10 +37,4 @@
 
     @property
     def data_path(self):
-<<<<<<< HEAD
-        return find_in_data_path(self.filename)
-=======
-        for data_path in config.data_path:
-            if os.path.exists(os.path.join(data_path, self.filename)):
-                return os.path.join(data_path, self.filename)
->>>>>>> 46af9086
+        return find_in_data_path(self.filename)