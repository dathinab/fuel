sudo: false
cache:
  directories:
    - $TRAVIS_BUILD_DIR/mnist
    - $TRAVIS_BUILD_DIR/cifar10
    - $TRAVIS_BUILD_DIR/binarized_mnist
branches:
  only:
    - master
language: python
python:
  - "2.7"
  - "3.4"
before_install:
  # Setup Python environment with BLAS libraries
  - wget -q http://repo.continuum.io/miniconda/Miniconda-latest-Linux-x86_64.sh -O miniconda.sh
  - chmod +x miniconda.sh
  - ./miniconda.sh -b
  - export PATH=$HOME/miniconda/bin:$PATH
  - conda update -q --yes conda
  # Download MNIST for tests if not loaded from cache
  - |
      if find mnist -empty | read; then
        mkdir mnist
        cd mnist
        curl -O http://yann.lecun.com/exdb/mnist/train-images-idx3-ubyte.gz \
             -O http://yann.lecun.com/exdb/mnist/train-labels-idx1-ubyte.gz \
             -O http://yann.lecun.com/exdb/mnist/t10k-images-idx3-ubyte.gz \
             -O http://yann.lecun.com/exdb/mnist/t10k-labels-idx1-ubyte.gz
        gunzip *-ubyte.gz
        cd -
      fi
  # Download binarized MNIST for tests if not loaded from cache
  - |
      if find binarized_mnist -empty | read; then
        mkdir binarized_mnist
        cd binarized_mnist
        curl -O http://www.cs.toronto.edu/~larocheh/public/datasets/binarized_mnist/binarized_mnist_train.amat \
             -O http://www.cs.toronto.edu/~larocheh/public/datasets/binarized_mnist/binarized_mnist_valid.amat \
             -O http://www.cs.toronto.edu/~larocheh/public/datasets/binarized_mnist/binarized_mnist_test.amat
        cd -
      fi
    # Download CIFAR10 for tests if not loaded from cache
  - |
      if find cifar10 -empty | read; then
        mkdir cifar10
        cd cifar10
        curl http://www.cs.utoronto.ca/~kriz/cifar-10-python.tar.gz | tar xzf -
        cd -
      fi
  - export FUEL_DATA_PATH=$PWD
install:
  # Install all Python dependencies
<<<<<<< HEAD
  - |
      conda install -q --yes python=$TRAVIS_PYTHON_VERSION mkl nose numpy pip coverage six toolz pytables
      pip install -q nose2[coverage-plugin] coveralls
=======
  - conda install -q --yes python=$TRAVIS_PYTHON_VERSION mkl bokeh nose numpy pip coverage six toolz
  - pip install -q nose2[coverage-plugin] coveralls
>>>>>>> f598e6d0
script:
  - pip install . -r requirements.txt
  # With Fuel installed we can install Blocks
  - pip install -e git+git://github.com/bartvm/blocks.git#egg=blocks[test,plot] --src=$HOME -r https://raw.githubusercontent.com/bartvm/blocks/master/requirements.txt
  # Run the Blocks test to make sure we didn't break anything
  - bokeh-server &> /dev/null &
  - nose2 tests --start-dir $HOME/blocks
  - nose2 doctests --start-dir $HOME/blocks
  # Running nose2 within coverage makes imports count towards coverage
  - coverage run -p --source=fuel -m nose2.__main__ -v tests
  - coverage run -p --source=fuel -m nose2.__main__ -v doctests
after_script:
  - coverage combine
  - coveralls<|MERGE_RESOLUTION|>--- conflicted
+++ resolved
@@ -51,14 +51,8 @@
   - export FUEL_DATA_PATH=$PWD
 install:
   # Install all Python dependencies
-<<<<<<< HEAD
-  - |
-      conda install -q --yes python=$TRAVIS_PYTHON_VERSION mkl nose numpy pip coverage six toolz pytables
-      pip install -q nose2[coverage-plugin] coveralls
-=======
-  - conda install -q --yes python=$TRAVIS_PYTHON_VERSION mkl bokeh nose numpy pip coverage six toolz
+  - conda install -q --yes python=$TRAVIS_PYTHON_VERSION mkl bokeh nose numpy pip coverage six toolz pytables
   - pip install -q nose2[coverage-plugin] coveralls
->>>>>>> f598e6d0
 script:
   - pip install . -r requirements.txt
   # With Fuel installed we can install Blocks
